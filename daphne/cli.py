import sys
import argparse
import logging
import importlib
from .server import Server
from .access import AccessLogGenerator


logger = logging.getLogger(__name__)

DEFAULT_HOST = '127.0.0.1'
DEFAULT_PORT = 8000

class CommandLineInterface(object):
    """
    Acts as the main CLI entry point for running the server.
    """

    description = "Django HTTP/WebSocket server"

    def __init__(self):
        self.parser = argparse.ArgumentParser(
            description=self.description,
        )
        self.parser.add_argument(
            '-p',
            '--port',
            type=int,
            help='Port number to listen on',
            default=None,
        )
        self.parser.add_argument(
            '-b',
            '--bind',
            dest='host',
            help='The host/address to bind to',
            default=None,
        )
        self.parser.add_argument(
            '-u',
            '--unix-socket',
            dest='unix_socket',
            help='Bind to a UNIX socket rather than a TCP host/port',
            default=None,
        )
        self.parser.add_argument(
            '--fd',
            type=int,
            dest='file_descriptor',
            help='Bind to a file descriptor rather than a TCP host/port or named unix socket',
            default=None,
        )
        self.parser.add_argument(
            '-e',
            '--endpoint',
            dest='socket_strings',
            action='append',
            help='Use raw server strings passed directly to twisted',
            default=[],
        )
        self.parser.add_argument(
            '-v',
            '--verbosity',
            type=int,
            help='How verbose to make the output',
            default=1,
        )
        self.parser.add_argument(
            '-t',
            '--http-timeout',
            type=int,
            help='How long to wait for worker server before timing out HTTP connections',
            default=120,
        )
        self.parser.add_argument(
            '--access-log',
            help='Where to write the access log (- for stdout, the default for verbosity=1)',
            default=None,
        )
        self.parser.add_argument(
            '--ping-interval',
            type=int,
            help='The number of seconds a WebSocket must be idle before a keepalive ping is sent',
            default=20,
        )
        self.parser.add_argument(
            '--ping-timeout',
            type=int,
            help='The number of seconds before a WeSocket is closed if no response to a keepalive ping',
            default=30,
        )
        self.parser.add_argument(
            'channel_layer',
            help='The ASGI channel layer instance to use as path.to.module:instance.path',
        )
        self.parser.add_argument(
            '--ws-protocol',
            nargs='*',
            dest='ws_protocols',
            help='The WebSocket protocols you wish to support',
            default=None,
        )
        self.parser.add_argument(
            '--root-path',
            dest='root_path',
            help='The setting for the ASGI root_path variable',
            default="",
        )

    @classmethod
    def entrypoint(cls):
        """
        Main entrypoint for external starts.
        """
        cls().run(sys.argv[1:])

    def run(self, args):
        """
        Pass in raw argument list and it will decode them
        and run the server.
        """
        # Decode args
        args = self.parser.parse_args(args)
        # Set up logging
        logging.basicConfig(
            level={
                0: logging.WARN,
                1: logging.INFO,
                2: logging.DEBUG,
            }[args.verbosity],
            format="%(asctime)-15s %(levelname)-8s %(message)s",
        )
        # If verbosity is 1 or greater, or they told us explicitly, set up access log
        access_log_stream = None
        if args.access_log:
            if args.access_log == "-":
                access_log_stream = sys.stdout
            else:
                access_log_stream = open(args.access_log, "a")
        elif args.verbosity >= 1:
            access_log_stream = sys.stdout
        # Import channel layer
        sys.path.insert(0, ".")
        module_path, object_path = args.channel_layer.split(":", 1)
        channel_layer = importlib.import_module(module_path)
        for bit in object_path.split("."):
            channel_layer = getattr(channel_layer, bit)

        if not any([args.host, args.port, args.unix_socket, args.file_descriptor, args.socket_strings]):
            # no advanced binding options passed, patch in defaults
            args.host = DEFAULT_HOST
            args.port = DEFAULT_PORT
        elif args.host and not args.port:
            args.port = DEFAULT_PORT
        elif args.port and not args.host:
            args.host = DEFAULT_HOST

        # Run server
        self.server = Server(
            channel_layer=channel_layer,
            host=args.host,
            port=args.port,
            unix_socket=args.unix_socket,
            file_descriptor=args.file_descriptor,
            endpoints=args.socket_strings,
            http_timeout=args.http_timeout,
            ping_interval=args.ping_interval,
            ping_timeout=args.ping_timeout,
            action_logger=AccessLogGenerator(access_log_stream) if access_log_stream else None,
            ws_protocols=args.ws_protocols,
            root_path=args.root_path,
<<<<<<< HEAD
        )
        self.server.run()
=======
            verbosity=args.verbosity,
        ).run()
>>>>>>> b537bed1
<|MERGE_RESOLUTION|>--- conflicted
+++ resolved
@@ -106,7 +106,8 @@
             help='The setting for the ASGI root_path variable',
             default="",
         )
-
+        self.server = None
+        
     @classmethod
     def entrypoint(cls):
         """
@@ -156,6 +157,11 @@
             args.host = DEFAULT_HOST
 
         # Run server
+        logger.info(
+            "Starting server at %s, channel layer %s",
+            (args.unix_socket if args.unix_socket else "%s:%s" % (args.host, args.port)),
+            args.channel_layer,
+        )
         self.server = Server(
             channel_layer=channel_layer,
             host=args.host,
@@ -169,10 +175,6 @@
             action_logger=AccessLogGenerator(access_log_stream) if access_log_stream else None,
             ws_protocols=args.ws_protocols,
             root_path=args.root_path,
-<<<<<<< HEAD
+            verbosity=args.verbosity,
         )
         self.server.run()
-=======
-            verbosity=args.verbosity,
-        ).run()
->>>>>>> b537bed1
