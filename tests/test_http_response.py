--- conflicted
+++ resolved
@@ -1,8 +1,3 @@
-<<<<<<< HEAD
-# coding: utf8
-
-=======
->>>>>>> 36ce9fd1
 import http_strategies
 from http_base import DaphneTestCase
 from hypothesis import given, settings
